--- conflicted
+++ resolved
@@ -174,27 +174,7 @@
       )).rejects.toThrow('Local file upload failed');
     });
 
-<<<<<<< HEAD
    
-=======
-    it('should throw error when business rules validation fails', async () => {
-      File.validateUploadParams.mockReturnValue({ isValid: true });
-      localJsonService.getAllRows.mockResolvedValue([]);
-      localFileService.ensureUploadsDirectory.mockResolvedValue(undefined);
-      localFileService.uploadFile.mockResolvedValue(mockDriveFile);
-      File.create.mockReturnValue(mockFile);
-      mockFile.validateBusinessRules.mockImplementation(() => {
-        throw new Error('Maximum 10 files allowed per report');
-      });
-
-      await expect(fileService.uploadFile(
-        mockFileBuffer,
-        mockFileName,
-        mockMimeType,
-        mockReportId
-      )).rejects.toThrow('Maximum 10 files allowed per report');
-    });
->>>>>>> 0c2dd54d
   });
 
   describe('getFileById', () => {
